sensor_name: visir

modifiers:
  sunz_corrected:
    compositor: !!python/name:satpy.composites.SunZenithCorrector
    optional_prerequisites:
    - solar_zenith_angle

  effective_solar_pathlength_corrected:
    compositor: !!python/name:satpy.composites.EffectiveSolarPathLengthCorrector
    optional_prerequisites:
      - solar_zenith_angle

  co2_corrected:
    compositor: !!python/name:satpy.composites.CO2Corrector
    prerequisites:
    - 10.8
    - 13.4

  nir_reflectance:
    compositor: !!python/name:satpy.composites.NIRReflectance
    prerequisites:
    - 11
    optional_prerequisites:
    - solar_zenith_angle
    - 13.4

  nir_emissive:
    compositor: !!python/name:satpy.composites.NIREmissivePartFromReflectance
    prerequisites:
    - 11
    optional_prerequisites:
    - solar_zenith_angle
    - 13.4

  atm_correction:
    compositor: !!python/name:satpy.composites.PSPAtmosphericalCorrection
    optional_prerequisites:
    - satellite_zenith_angle

  rayleigh_corrected:
    compositor: !!python/name:satpy.composites.PSPRayleighReflectance
    atmosphere: us-standard
    aerosol_type: rayleigh_only
    prerequisites:
    - wavelength: 0.67
      modifiers: [sunz_corrected]
    optional_prerequisites:
    - satellite_azimuth_angle
    - satellite_zenith_angle
    - solar_azimuth_angle
    - solar_zenith_angle

  rayleigh_corrected_marine_tropical:
    compositor: !!python/name:satpy.composites.PSPRayleighReflectance
    atmosphere: tropical
    aerosol_type: marine_tropical_aerosol
    prerequisites:
    - wavelength: 0.67
      modifiers: [sunz_corrected]
    optional_prerequisites:
    - satellite_azimuth_angle
    - satellite_zenith_angle
    - solar_azimuth_angle
    - solar_zenith_angle

  rayleigh_corrected_desert:
    compositor: !!python/name:satpy.composites.PSPRayleighReflectance
    atmosphere: tropical
    aerosol_type: desert_aerosol
    prerequisites:
    - wavelength: 0.67
      modifiers: [sunz_corrected]
    optional_prerequisites:
    - satellite_azimuth_angle
    - satellite_zenith_angle
    - solar_azimuth_angle
    - solar_zenith_angle

  rayleigh_corrected_land:
    compositor: !!python/name:satpy.composites.PSPRayleighReflectance
    atmosphere: us-standard
    aerosol_type: continental_average_aerosol
    prerequisites:
    - wavelength: 0.67
      modifiers: [sunz_corrected]
    optional_prerequisites:
    - satellite_azimuth_angle
    - satellite_zenith_angle
    - solar_azimuth_angle
    - solar_zenith_angle

composites:

  airmass:
    compositor: !!python/name:satpy.composites.GenericCompositor
    prerequisites:
    - compositor: !!python/name:satpy.composites.DifferenceCompositor
      prerequisites:
      - wavelength: 6.2
      - wavelength: 7.3
    - compositor: !!python/name:satpy.composites.DifferenceCompositor
      prerequisites:
        - wavelength: 9.7
        - wavelength: 10.8
    - wavelength: 6.2
    standard_name: airmass

  ash:
    compositor: !!python/name:satpy.composites.GenericCompositor
    prerequisites:
    - compositor: !!python/name:satpy.composites.DifferenceCompositor
      prerequisites:
      - 12.0
      - 10.8
    - compositor: !!python/name:satpy.composites.DifferenceCompositor
      prerequisites:
      - 10.8
      - 8.7
    - 10.8
    standard_name: ash

  cloudtop:
    compositor: !!python/name:satpy.composites.GenericCompositor
    prerequisites:
    - 3.9
    - 10.8
    - 12.0
    standard_name: cloudtop

  convection:
    compositor: !!python/name:satpy.composites.GenericCompositor
    prerequisites:
    - compositor: !!python/name:satpy.composites.DifferenceCompositor
      prerequisites:
        - 6.2
        - 7.3
    - compositor: !!python/name:satpy.composites.DifferenceCompositor
      prerequisites:
        - 3.9
        - 10.8
    - compositor: !!python/name:satpy.composites.DifferenceCompositor
      prerequisites:
        - 1.6
        - 0.6
    standard_name: convection

  snow:
    compositor: !!python/name:satpy.composites.GenericCompositor
    prerequisites:
    - wavelength: 0.8
      modifiers: [sunz_corrected]
    - wavelength: 1.63
      modifiers: [sunz_corrected]
    - wavelength: 3.9
      modifiers: [nir_reflectance]
    standard_name: snow

  day_microphysics:
    compositor: !!python/name:satpy.composites.GenericCompositor
    prerequisites:
    - wavelength: 0.85
      modifiers: [sunz_corrected]
    - wavelength: 3.9
      modifiers: [nir_reflectance]
    - 10.8
    standard_name: day_microphysics

  dust:
    compositor: !!python/name:satpy.composites.GenericCompositor
    prerequisites:
    - compositor: !!python/name:satpy.composites.DifferenceCompositor
      prerequisites:
      - 12.0
      - 10.8
    - compositor: !!python/name:satpy.composites.DifferenceCompositor
      prerequisites:
      - 10.8
      - 8.7
    - 10.8
    standard_name: dust

  fog:
    compositor: !!python/name:satpy.composites.GenericCompositor
    prerequisites:
    - compositor: !!python/name:satpy.composites.DifferenceCompositor
      prerequisites:
      - 12.0
      - 10.8
    - compositor: !!python/name:satpy.composites.DifferenceCompositor
      prerequisites:
      - 10.8
      - 8.7
    - 10.8
    standard_name: fog

  green_snow:
    compositor: !!python/name:satpy.composites.GenericCompositor
    prerequisites:
    - 1.63
    - 0.635
    - 10.8
    standard_name: green_snow

  natural_color_raw:
    compositor: !!python/name:satpy.composites.GenericCompositor
    prerequisites:
    - 1.63
    - 0.85
    - 0.635
    standard_name: natural_color

  natural_color:
    compositor: !!python/name:satpy.composites.GenericCompositor
    prerequisites:
    - wavelength: 1.63
      modifiers: [sunz_corrected]
    - wavelength: 0.85
      modifiers: [sunz_corrected]
    - wavelength: 0.635
      modifiers: [sunz_corrected]
    standard_name: natural_color

  night_fog:
    compositor: !!python/name:satpy.composites.GenericCompositor
    prerequisites:
    - compositor: !!python/name:satpy.composites.DifferenceCompositor
      prerequisites:
      - 12.0
      - 10.8
    - compositor: !!python/name:satpy.composites.DifferenceCompositor
      prerequisites:
      - 10.8
      - 3.9
    - 10.8
    standard_name: night_fog

  overview_raw:
    compositor: !!python/name:satpy.composites.GenericCompositor
    prerequisites:
    - 0.6
    - 0.8
    - 10.8
    standard_name: overview

  overview:
    compositor: !!python/name:satpy.composites.GenericCompositor
    prerequisites:
    - wavelength: 0.6
      modifiers: [sunz_corrected]
    - wavelength: 0.8
      modifiers: [sunz_corrected]
    - 10.8
    standard_name: overview

  true_color_raw:
    compositor: !!python/name:satpy.composites.GenericCompositor
    prerequisites:
    - 0.65
    - 0.5
    - 0.45
    standard_name: true_color

  natural_with_night_fog:
    compositor: !!python/name:satpy.composites.DayNightCompositor
    standard_name: natural_with_night_fog
    prerequisites:
      - natural_color
      - night_fog
      - solar_zenith_angle

  precipitation_probability:
    compositor: !!python/name:satpy.composites.cloud_products.PrecipCloudsRGB
    prerequisites:
      - pc_precip_light
      - pc_precip_moderate
      - pc_precip_intense
      - pc_status_flag
    standard_name: precipitation_probability

  cloudmask:
    compositor: !!python/name:satpy.composites.PaletteCompositor
    prerequisites:
    - cma
    - cma_pal
    standard_name: cloudmask

  cloudmask_extended:
    compositor: !!python/name:satpy.composites.PaletteCompositor
    prerequisites:
    - cma_extended
    - cma_extended_pal
    standard_name: cloudmask

  cloudmask_probability:
    compositor: !!python/name:satpy.composites.PaletteCompositor
    prerequisites:
    - cmaprob
    - cmaprob_pal
    standard_name: cloudmask_probability

  cloudtype:
    compositor: !!python/name:satpy.composites.PaletteCompositor
    prerequisites:
    - ct
    - ct_pal
    standard_name: cloudtype

  cloud_top_height:
    compositor: !!python/name:satpy.composites.cloud_products.CloudTopHeightCompositor
    prerequisites:
    - ctth_alti
    - ctth_alti_pal
    - ctth_status_flag
    standard_name: cloud_top_height

  cloud_top_pressure:
    compositor: !!python/name:satpy.composites.PaletteCompositor
    prerequisites:
    - ctth_pres
    - ctth_pres_pal
    standard_name: cloud_top_pressure

  cloud_top_temperature:
    compositor: !!python/name:satpy.composites.PaletteCompositor
    prerequisites:
    - ctth_tempe
    - ctth_tempe_pal
    standard_name: cloud_top_temperature

  cloud_top_phase:
    compositor: !!python/name:satpy.composites.PaletteCompositor
    prerequisites:
    - cpp_phase
    - cpp_phase_pal
    standard_name: cloud_top_phase

  cloud_drop_effective_radius:
    compositor: !!python/name:satpy.composites.PaletteCompositor
    prerequisites:
    - cpp_reff
    - cpp_reff_pal
    standard_name: cloud_drop_effective_radius

  cloud_optical_thickness:
    compositor: !!python/name:satpy.composites.PaletteCompositor
    prerequisites:
    - cpp_cot
    - cpp_cot_pal
    standard_name: cloud_optical_thickness

  cloud_water_path:
    compositor: !!python/name:satpy.composites.PaletteCompositor
    prerequisites:
    - cpp_cwp
    - cpp_cwp_pal
    standard_name: cloud_water_path

  ice_water_path:
    compositor: !!python/name:satpy.composites.PaletteCompositor
    prerequisites:
    - cpp_iwp
    - cpp_iwp_pal
    standard_name: ice_water_path

  liquid_water_path:
    compositor: !!python/name:satpy.composites.PaletteCompositor
    prerequisites:
    - cpp_lwp
    - cpp_lwp_pal
    standard_name: liquid_water_path

  night_microphysics:
    compositor: !!python/name:satpy.composites.GenericCompositor
    prerequisites:
    - compositor: !!python/name:satpy.composites.DifferenceCompositor
      prerequisites:
      - 12.0
      - 10.8
    - compositor: !!python/name:satpy.composites.DifferenceCompositor
      prerequisites:
      - 10.8
      - 3.9
    - 10.8
    standard_name: night_microphysics

  ir108_3d:
    compositor: !!python/name:satpy.composites.GenericCompositor
    standard_name: ir108_3d
    prerequisites:
      - wavelength: 10.8

  ir_cloud_day:
    standard_name: ir_cloud_day
    compositor: !!python/name:satpy.composites.CloudCompositor
    prerequisites:
      - 10.8
    transition_min: 258.15
    transition_max: 298.15
    transition_gamma: 3.0

<<<<<<< HEAD
  natural_enh:
    compositor: !!python/name:satpy.composites.NaturalEnh
    standard_name: natural_enh
    prerequisites:
    - wavelength: 1.6
      modifiers: [sunz_corrected]
    - wavelength: 0.8
      modifiers: [sunz_corrected]
    - wavelength: 0.6
      modifiers: [sunz_corrected]
=======
  _night_background:
    compositor: !!python/name:satpy.composites.StaticImageCompositor
    standard_name: night_background
    filename: BlackMarble_2016_01deg_geo.tif

  _night_background_hires:
    compositor: !!python/name:satpy.composites.StaticImageCompositor
    standard_name: night_background_hires
    filename: BlackMarble_2016_3km_geo.tif
>>>>>>> 6c114027
<|MERGE_RESOLUTION|>--- conflicted
+++ resolved
@@ -399,7 +399,6 @@
     transition_max: 298.15
     transition_gamma: 3.0
 
-<<<<<<< HEAD
   natural_enh:
     compositor: !!python/name:satpy.composites.NaturalEnh
     standard_name: natural_enh
@@ -410,7 +409,7 @@
       modifiers: [sunz_corrected]
     - wavelength: 0.6
       modifiers: [sunz_corrected]
-=======
+
   _night_background:
     compositor: !!python/name:satpy.composites.StaticImageCompositor
     standard_name: night_background
@@ -420,4 +419,3 @@
     compositor: !!python/name:satpy.composites.StaticImageCompositor
     standard_name: night_background_hires
     filename: BlackMarble_2016_3km_geo.tif
->>>>>>> 6c114027
