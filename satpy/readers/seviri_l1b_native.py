#!/usr/bin/env python
# -*- coding: utf-8 -*-
# Copyright (c) 2017-2019 Satpy developers
#
# This file is part of satpy.
#
# satpy is free software: you can redistribute it and/or modify it under the
# terms of the GNU General Public License as published by the Free Software
# Foundation, either version 3 of the License, or (at your option) any later
# version.
#
# satpy is distributed in the hope that it will be useful, but WITHOUT ANY
# WARRANTY; without even the implied warranty of MERCHANTABILITY or FITNESS FOR
# A PARTICULAR PURPOSE.  See the GNU General Public License for more details.
#
# You should have received a copy of the GNU General Public License along with
# satpy.  If not, see <http://www.gnu.org/licenses/>.
"""SEVIRI native format reader.

References:
    - `MSG Level 1.5 Native Format File Definition`_

.. _MSG Level 1.5 Native Format File Definition:
    https://www-cdn.eumetsat.int/files/2020-04/pdf_fg15_msg-native-format-15.pdf

"""

import logging
from datetime import datetime
import numpy as np

import xarray as xr
import dask.array as da

from satpy import CHUNK_SIZE

from pyresample import geometry

from satpy.readers.file_handlers import BaseFileHandler
<<<<<<< HEAD
from satpy.readers.eum_base import recarray2dict, time_cds_short
from satpy.readers.seviri_base import (SEVIRICalibrationHandler,
                                       CHANNEL_NAMES, CALIB, SATNUM,
                                       dec10216, VISIR_NUM_COLUMNS,
                                       VISIR_NUM_LINES, HRV_NUM_COLUMNS,
                                       VIS_CHANNELS, add_scanline_acq_time,
                                       get_cds_time, NoValidOrbitParams,
                                       SatelliteLocatorFactory)
=======
from satpy.readers.eum_base import recarray2dict, get_service_mode
from satpy.readers.seviri_base import (
    SEVIRICalibrationHandler, CHANNEL_NAMES, SATNUM, dec10216,
    VISIR_NUM_COLUMNS, VISIR_NUM_LINES, HRV_NUM_COLUMNS, HRV_NUM_LINES,
    create_coef_dict, pad_data_horizontally,
    pad_data_vertically
)
>>>>>>> d7fbbdf0
from satpy.readers.seviri_l1b_native_hdr import (GSDTRecords, native_header,
                                                 native_trailer)
from satpy.readers._geos_area import get_area_definition, get_geos_area_naming

logger = logging.getLogger('native_msg')


class NativeMSGFileHandler(BaseFileHandler):
    """SEVIRI native format reader.

    **Calibration**

    See :mod:`satpy.readers.seviri_base`.

    **Padding channel data to full disk**

    By providing the `fill_disk` as True in the `reader_kwargs`, the channel is loaded
    as full disk, padded with no-data where necessary. This is especially useful for the
    HRV channel, but can also be used for RSS and ROI data. By default the original,
    unpadded, data are loaded::

        scene = satpy.Scene(filenames,
                            reader='seviri_l1b_native',
                            reader_kwargs={'fill_disk': False})
    """

    def __init__(self, filename, filename_info, filetype_info,
                 calib_mode='nominal', fill_disk=False, ext_calib_coefs=None):
        """Initialize the reader."""
        super(NativeMSGFileHandler, self).__init__(filename,
                                                   filename_info,
                                                   filetype_info)
        self.platform_name = None
        self.calib_mode = calib_mode
        self.ext_calib_coefs = ext_calib_coefs or {}
        self.fill_disk = fill_disk

        # Declare required variables.
        self.header = {}
        self.mda = {}
        self.trailer = {}
        self.satpos = None

        # Read header, prepare dask-array, read trailer and initialize image boundaries
        # Available channels are known only after the header has been read
        self._read_header()
        self.dask_array = da.from_array(self._get_memmap(), chunks=(CHUNK_SIZE,))
        self._read_trailer()
        self.image_boundaries = ImageBoundaries(self.header, self.trailer, self.mda)

    @property
    def start_time(self):
        """Read the repeat cycle start time from metadata."""
        return self.header['15_DATA_HEADER']['ImageAcquisition'][
            'PlannedAcquisitionTime']['TrueRepeatCycleStart']

    @property
    def end_time(self):
        """Read the repeat cycle end time from metadata."""
        return self.header['15_DATA_HEADER']['ImageAcquisition'][
            'PlannedAcquisitionTime']['PlannedRepeatCycleEnd']

    @staticmethod
    def _calculate_area_extent(center_point, north, east, south, west,
                               we_offset, ns_offset, column_step, line_step):
        # For Earth model 2 and full disk VISIR, (center_point - west - 0.5 + we_offset) must be -1856.5 .
        # See MSG Level 1.5 Image Data Format Description Figure 7 - Alignment and numbering of the non-HRV pixels.

        ll_c = (center_point - east + 0.5 + we_offset) * column_step
        ll_l = (north - center_point + 0.5 + ns_offset) * line_step
        ur_c = (center_point - west - 0.5 + we_offset) * column_step
        ur_l = (south - center_point - 0.5 + ns_offset) * line_step

        return (ll_c, ll_l, ur_c, ur_l)

    def _get_data_dtype(self):
        """Get the dtype of the file based on the actual available channels."""
        pkhrec = [
            ('GP_PK_HEADER', GSDTRecords.gp_pk_header),
            ('GP_PK_SH1', GSDTRecords.gp_pk_sh1)
        ]
        pk_head_dtype = np.dtype(pkhrec)

        def get_lrec(cols):
            lrec = [
                ("gp_pk", pk_head_dtype),
                ("version", np.uint8),
                ("satid", np.uint16),
                ("time", (np.uint16, 5)),
                ("lineno", np.uint32),
                ("chan_id", np.uint8),
                ("acq_time", time_cds_short),
                ("line_validity", np.uint8),
                ("line_rquality", np.uint8),
                ("line_gquality", np.uint8),
                ("line_data", (np.uint8, cols))
            ]

            return lrec

        # each pixel is 10-bits -> one line of data has 25% more bytes
        # than the number of columns suggest (10/8 = 1.25)
        visir_rec = get_lrec(int(self.mda['number_of_columns'] * 1.25))
        number_of_visir_channels = len(
            [s for s in self.mda['channel_list'] if not s == 'HRV'])
        drec = [('visir', (visir_rec, number_of_visir_channels))]

        if self.mda['available_channels']['HRV']:
            hrv_rec = get_lrec(int(self.mda['hrv_number_of_columns'] * 1.25))
            drec.append(('hrv', (hrv_rec, 3)))

        return np.dtype(drec)

    def _get_memmap(self):
        """Get the memory map for the SEVIRI data."""
        with open(self.filename) as fp:
            data_dtype = self._get_data_dtype()
            hdr_size = native_header.itemsize

            return np.memmap(fp, dtype=data_dtype,
                             shape=(self.mda['number_of_lines'],),
                             offset=hdr_size, mode="r")

    def _read_header(self):
        """Read the header info."""
        data = np.fromfile(self.filename,
                           dtype=native_header, count=1)

        self.header.update(recarray2dict(data))

        data15hd = self.header['15_DATA_HEADER']
        sec15hd = self.header['15_SECONDARY_PRODUCT_HEADER']

        # Set the list of available channels:
        self.mda['available_channels'] = get_available_channels(self.header)
        self.mda['channel_list'] = [i for i in CHANNEL_NAMES.values()
                                    if self.mda['available_channels'][i]]

        self.platform_id = data15hd[
            'SatelliteStatus']['SatelliteDefinition']['SatelliteId']
        self.mda['platform_name'] = "Meteosat-" + SATNUM[self.platform_id]
        self.mda['offset_corrected'] = data15hd['GeometricProcessing'][
            'EarthModel']['TypeOfEarthModel'] == 2

        equator_radius = data15hd['GeometricProcessing'][
                             'EarthModel']['EquatorialRadius'] * 1000.
        north_polar_radius = data15hd[
                                 'GeometricProcessing']['EarthModel']['NorthPolarRadius'] * 1000.
        south_polar_radius = data15hd[
                                 'GeometricProcessing']['EarthModel']['SouthPolarRadius'] * 1000.
        polar_radius = (north_polar_radius + south_polar_radius) * 0.5
        ssp_lon = data15hd['ImageDescription'][
            'ProjectionDescription']['LongitudeOfSSP']

        self.mda['projection_parameters'] = {'a': equator_radius,
                                             'b': polar_radius,
                                             'h': 35785831.00,
                                             'ssp_longitude': ssp_lon}

        north = int(sec15hd['NorthLineSelectedRectangle']['Value'])
        east = int(sec15hd['EastColumnSelectedRectangle']['Value'])
        south = int(sec15hd['SouthLineSelectedRectangle']['Value'])
        west = int(sec15hd['WestColumnSelectedRectangle']['Value'])

        ncolumns = west - east + 1
        nrows = north - south + 1

        # check if the file has less rows or columns than
        # the maximum, if so it is a rapid scanning service
        # or region of interest file
        if (nrows < VISIR_NUM_LINES) or (ncolumns < VISIR_NUM_COLUMNS):
            self.mda['is_full_disk'] = False
        else:
            self.mda['is_full_disk'] = True

        # If the number of columns in the file is not divisible by 4,
        # UMARF will add extra columns to the file
        modulo = ncolumns % 4
        padding = 0
        if modulo > 0:
            padding = 4 - modulo
        cols_visir = ncolumns + padding

        # Check the VISIR calculated column dimension against
        # the header information
        cols_visir_hdr = int(sec15hd['NumberColumnsVISIR']['Value'])
        if cols_visir_hdr != cols_visir:
            logger.warning(
                "Number of VISIR columns from the header is incorrect!")
            logger.warning("Header: %d", cols_visir_hdr)
            logger.warning("Calculated: = %d", cols_visir)

        # HRV Channel - check if the area is reduced in east west
        # direction as this affects the number of columns in the file
        cols_hrv_hdr = int(sec15hd['NumberColumnsHRV']['Value'])
        if ncolumns < VISIR_NUM_COLUMNS:
            cols_hrv = cols_hrv_hdr
        else:
            cols_hrv = int(cols_hrv_hdr / 2)

        # self.mda represents the 16bit dimensions not 10bit
        self.mda['number_of_lines'] = int(sec15hd['NumberLinesVISIR']['Value'])
        self.mda['number_of_columns'] = cols_visir
        self.mda['hrv_number_of_lines'] = int(sec15hd["NumberLinesHRV"]['Value'])
        self.mda['hrv_number_of_columns'] = cols_hrv

    def _read_trailer(self):

        hdr_size = native_header.itemsize
        data_size = (self._get_data_dtype().itemsize *
                     self.mda['number_of_lines'])

        with open(self.filename) as fp:
            fp.seek(hdr_size + data_size)
            data = np.fromfile(fp, dtype=native_trailer, count=1)

        self.trailer.update(recarray2dict(data))

    def get_area_def(self, dataset_id):
        """Get the area definition of the band.

        In general, image data from one window/area is available. For the HRV channel in FES mode, however,
        data from two windows ('Lower' and 'Upper') are available. Hence, we collect lists of area-extents
        and corresponding number of image lines/columns. In case of FES HRV data, two area definitions are
        computed, stacked and squeezed. For other cases, the lists will only have one entry each, from which
        a single area definition is computed.

        Note that the AreaDefinition area extents returned by this function for Native data will be slightly
        different compared to the area extents returned by the SEVIRI HRIT reader.
        This is due to slightly different pixel size values when calculated using the data available in the files. E.g.
        for the 3 km grid:

        ``Native: data15hd['ImageDescription']['ReferenceGridVIS_IR']['ColumnDirGridStep'] == 3000.4031658172607``
        ``HRIT:                            np.deg2rad(2.**16 / pdict['lfac']) * pdict['h'] == 3000.4032785810186``

        This results in the Native 3 km full-disk area extents being approx. 20 cm shorter in each direction.

        The method for calculating the area extents used by the HRIT reader (CFAC/LFAC mechanism) keeps the
        highest level of numeric precision and is used as reference by EUM. For this reason, the standard area
        definitions defined in the `areas.yaml` file correspond to the HRIT ones.

        """
        pdict = {}
        pdict['a'] = self.mda['projection_parameters']['a']
        pdict['b'] = self.mda['projection_parameters']['b']
        pdict['h'] = self.mda['projection_parameters']['h']
        pdict['ssp_lon'] = self.mda['projection_parameters']['ssp_longitude']

        area_naming_input_dict = {'platform_name': 'msg',
                                  'instrument_name': 'seviri',
                                  'resolution': int(dataset_id['resolution'])
                                  }
        area_naming = get_geos_area_naming({**area_naming_input_dict,
                                            **get_service_mode('seviri', pdict['ssp_lon'])})

        pdict['a_name'] = area_naming['area_id']
        pdict['a_desc'] = area_naming['description']
        pdict['p_id'] = ""

        area_extent = self.get_area_extent(dataset_id)
        areas = list()
        for aex, nlines, ncolumns in zip(area_extent['area_extent'], area_extent['nlines'], area_extent['ncolumns']):
            pdict['nlines'] = nlines
            pdict['ncols'] = ncolumns
            areas.append(get_area_definition(pdict, aex))

        if len(areas) == 2:
            area = geometry.StackedAreaDefinition(areas[0], areas[1])
            area = area.squeeze()
        else:
            area = areas[0]

        return area

    def get_area_extent(self, dataset_id):
        """Get the area extent of the file.

        Until December 2017, the data is shifted by 1.5km SSP North and West against the nominal GEOS projection. Since
        December 2017 this offset has been corrected. A flag in the data indicates if the correction has been applied.
        If no correction was applied, adjust the area extent to match the shifted data.

        For more information see Section 3.1.4.2 in the MSG Level 1.5 Image Data Format Description. The correction
        of the area extent is documented in a `developer's memo <https://github.com/pytroll/satpy/wiki/
        SEVIRI-georeferencing-offset-correction>`_.
        """
        data15hd = self.header['15_DATA_HEADER']

        # check for Earth model as this affects the north-south and
        # west-east offsets
        # section 3.1.4.2 of MSG Level 1.5 Image Data Format Description
        earth_model = data15hd['GeometricProcessing']['EarthModel'][
            'TypeOfEarthModel']
        if earth_model == 2:
            ns_offset = 0
            we_offset = 0
        elif earth_model == 1:
            ns_offset = -0.5
            we_offset = 0.5
            if dataset_id['name'] == 'HRV':
                ns_offset = -1.5
                we_offset = 1.5
        else:
            raise NotImplementedError(
                'Unrecognised Earth model: {}'.format(earth_model)
            )

        if dataset_id['name'] == 'HRV':
            grid_origin = data15hd['ImageDescription']['ReferenceGridHRV']['GridOrigin']
            center_point = (HRV_NUM_COLUMNS / 2) - 2
            column_step = data15hd['ImageDescription']['ReferenceGridHRV']['ColumnDirGridStep'] * 1000.0
            line_step = data15hd['ImageDescription']['ReferenceGridHRV']['LineDirGridStep'] * 1000.0
            nlines_fulldisk = HRV_NUM_LINES
            ncolumns_fulldisk = HRV_NUM_COLUMNS
        else:
            grid_origin = data15hd['ImageDescription']['ReferenceGridVIS_IR']['GridOrigin']
            center_point = VISIR_NUM_COLUMNS / 2
            column_step = data15hd['ImageDescription']['ReferenceGridVIS_IR']['ColumnDirGridStep'] * 1000.0
            line_step = data15hd['ImageDescription']['ReferenceGridVIS_IR']['LineDirGridStep'] * 1000.0
            nlines_fulldisk = VISIR_NUM_LINES
            ncolumns_fulldisk = VISIR_NUM_COLUMNS

        # Calculations assume grid origin is south-east corner
        # section 7.2.4 of MSG Level 1.5 Image Data Format Description
        origins = {0: 'NW', 1: 'SW', 2: 'SE', 3: 'NE'}
        if grid_origin != 2:
            msg = 'Grid origin not supported number: {}, {} corner'.format(
                grid_origin, origins[grid_origin]
            )
            raise NotImplementedError(msg)

        aex_data = {'area_extent': [], 'nlines': [], 'ncolumns': []}

        img_bounds = self.image_boundaries.get_img_bounds(dataset_id, self.is_roi())
        for south_bound, north_bound, east_bound, west_bound in zip(*img_bounds.values()):

            if self.fill_disk:
                east_bound, west_bound = 1, ncolumns_fulldisk
                if not self.mda['is_full_disk']:
                    south_bound, north_bound = 1, nlines_fulldisk

            nlines = north_bound - south_bound + 1
            ncolumns = west_bound - east_bound + 1
            aex = self._calculate_area_extent(center_point, north_bound, east_bound, south_bound, west_bound,
                                              we_offset, ns_offset, column_step, line_step)

            aex_data['area_extent'].append(aex)
            aex_data['nlines'].append(nlines)
            aex_data['ncolumns'].append(ncolumns)

        return aex_data

    def is_roi(self):
        """Check if data covers a selected region of interest (ROI).

        Standard RSS data consists of 3712 columns and 1392 lines, covering the three northmost segements
        of the SEVIRI disk. Hence, if the data does not cover the full disk, nor the standard RSS region
        in RSS mode, it's assumed to be ROI data.
        """
        is_rapid_scan = self.trailer['15TRAILER']['ImageProductionStats']['ActualScanningSummary']['ReducedScan']

        # Standard RSS data is assumed to cover the three northmost segements, thus consisting of all 3712 columns and
        # the 1392 northmost lines
        nlines = int(self.mda['number_of_lines'])
        ncolumns = int(self.mda['number_of_columns'])
        north_bound = int(self.header['15_SECONDARY_PRODUCT_HEADER']['NorthLineSelectedRectangle']['Value'])

        is_top3segments = (ncolumns == VISIR_NUM_COLUMNS and nlines == 1392 and north_bound == VISIR_NUM_LINES)

        return not self.mda['is_full_disk'] and not (is_rapid_scan and is_top3segments)

    def get_dataset(self, dataset_id, dataset_info):
        """Get the dataset."""
        if dataset_id['name'] not in self.mda['channel_list']:
            raise KeyError('Channel % s not available in the file' % dataset_id['name'])
        elif dataset_id['name'] not in ['HRV']:
            data = self._get_visir_channel(dataset_id)
        else:
            data = self._get_hrv_channel()

        xarr = xr.DataArray(data, dims=['y', 'x']).where(data != 0).astype(np.float32)

        if xarr is None:
<<<<<<< HEAD
            dataset = None
        else:
            dataset = self.calibrate(xarr, dataset_id)
            self._add_scanline_acq_time(dataset, dataset_id)
            dataset.attrs['units'] = dataset_info['units']
            dataset.attrs['wavelength'] = dataset_info['wavelength']
            dataset.attrs['standard_name'] = dataset_info['standard_name']
            dataset.attrs['platform_name'] = self.mda['platform_name']
            dataset.attrs['sensor'] = 'seviri'
            dataset.attrs['georef_offset_corrected'] = self.mda[
                'offset_corrected']

            # Orbital parameters
            actual_lon, actual_lat, actual_alt = self._get_satpos()
            orbital_parameters = {
                'projection_longitude': self.mda['projection_parameters'][
                    'ssp_longitude'],
                'projection_latitude': 0.,
                'projection_altitude': self.mda['projection_parameters']['h'],
                'satellite_nominal_longitude': self.header['15_DATA_HEADER'][
                    'SatelliteStatus']['SatelliteDefinition'][
                    'NominalLongitude'],
                'satellite_nominal_latitude': 0.0
            }
            if actual_lon is not None:
                orbital_parameters.update({
                    'satellite_actual_longitude': actual_lon,
                    'satellite_actual_latitude': actual_lat,
                    'satellite_actual_altitude': actual_alt
                })
            dataset.attrs['orbital_parameters'] = orbital_parameters
=======
            return None

        dataset = self.calibrate(xarr, dataset_id)
        dataset.attrs['units'] = dataset_info['units']
        dataset.attrs['wavelength'] = dataset_info['wavelength']
        dataset.attrs['standard_name'] = dataset_info['standard_name']
        dataset.attrs['platform_name'] = self.mda['platform_name']
        dataset.attrs['sensor'] = 'seviri'
        dataset.attrs['orbital_parameters'] = {
            'projection_longitude': self.mda['projection_parameters']['ssp_longitude'],
            'projection_latitude': 0.,
            'projection_altitude': self.mda['projection_parameters']['h']}

        if self.fill_disk and not (dataset_id['name'] != 'HRV' and self.mda['is_full_disk']):
            padder = Padder(dataset_id,
                            self.image_boundaries.get_img_bounds(dataset_id, self.is_roi()),
                            self.mda['is_full_disk'])
            dataset = padder.pad_data(dataset)

>>>>>>> d7fbbdf0
        return dataset

    def _get_visir_channel(self, dataset_id):
        shape = (self.mda['number_of_lines'], self.mda['number_of_columns'])
        # Check if there is only 1 channel in the list as a change
        # is needed in the arrray assignment ie channl id is not present
        if len(self.mda['channel_list']) == 1:
            raw = self.dask_array['visir']['line_data']
        else:
            i = self.mda['channel_list'].index(dataset_id['name'])
            raw = self.dask_array['visir']['line_data'][:, i, :]
        data = dec10216(raw.flatten())
        data = data.reshape(shape)
        return data

    def _get_hrv_channel(self):
        shape = (self.mda['hrv_number_of_lines'], self.mda['hrv_number_of_columns'])
        shape_layer = (self.mda['number_of_lines'], self.mda['hrv_number_of_columns'])

        data_list = []
        for i in range(3):
            raw = self.dask_array['hrv']['line_data'][:, i, :]
            data = dec10216(raw.flatten())
            data = data.reshape(shape_layer)
            data_list.append(data)

        return np.stack(data_list, axis=1).reshape(shape)

    def calibrate(self, data, dataset_id):
        """Calibrate the data."""
        tic = datetime.now()
        channel_name = dataset_id['name']
        calib = SEVIRICalibrationHandler(
            platform_id=self.platform_id,
            channel_name=channel_name,
            coefs=self._get_calib_coefs(channel_name),
            calib_mode=self.calib_mode,
            scan_time=self.start_time
        )
        res = calib.calibrate(data, dataset_id['calibration'])
        logger.debug("Calibration time " + str(datetime.now() - tic))
        return res

    def _get_calib_coefs(self, channel_name):
        """Get coefficients for calibration from counts to radiance."""
        # even though all the channels may not be present in the file,
        # the header does have calibration coefficients for all the channels
        # hence, this channel index needs to refer to full channel list
        band_idx = list(CHANNEL_NAMES.values()).index(channel_name)

        coefs_nominal = self.header['15_DATA_HEADER'][
            'RadiometricProcessing']['Level15ImageCalibration']
        coefs_gsics = self.header['15_DATA_HEADER'][
            'RadiometricProcessing']['MPEFCalFeedback']
        radiance_types = self.header['15_DATA_HEADER']['ImageDescription'][
                'Level15ImageProduction']['PlannedChanProcessing']
        return create_coef_dict(
            coefs_nominal=(
                coefs_nominal['CalSlope'][band_idx],
                coefs_nominal['CalOffset'][band_idx]
            ),
            coefs_gsics=(
                coefs_gsics['GSICSCalCoeff'][band_idx],
                coefs_gsics['GSICSOffsetCount'][band_idx]
            ),
            ext_coefs=self.ext_calib_coefs.get(channel_name, {}),
            radiance_type=radiance_types[band_idx]
        )


class ImageBoundaries:
    """Collect image boundary information."""

    def __init__(self, header, trailer, mda):
        """Initialize the class."""
        self._header = header
        self._trailer = trailer
        self._mda = mda

    def get_img_bounds(self, dataset_id, is_roi):
        """Get image line and column boundaries.

        returns:
            Dictionary with the four keys 'south_bound', 'north_bound', 'east_bound' and 'west_bound',
            each containing a list of the respective line/column numbers of the image boundaries.

        Lists (rather than scalars) are returned since the HRV data in FES mode contain data from two windows/areas.
        """
        if dataset_id['name'] == 'HRV' and not is_roi:
            img_bounds = self._get_hrv_actual_img_bounds()
        else:
            img_bounds = self._get_selected_img_bounds(dataset_id)

        self._check_for_valid_bounds(img_bounds)

        return img_bounds

    def _get_hrv_actual_img_bounds(self):
        """Get HRV (if not ROI) image boundaries from the ActualL15CoverageHRV information stored in the trailer."""
        hrv_bounds = self._trailer['15TRAILER']['ImageProductionStats']['ActualL15CoverageHRV']

        img_bounds = {'south_bound': [], 'north_bound': [], 'east_bound': [], 'west_bound': []}
        for hrv_window in ['Lower', 'Upper']:
            img_bounds['south_bound'].append(hrv_bounds['%sSouthLineActual' % hrv_window])
            img_bounds['north_bound'].append(hrv_bounds['%sNorthLineActual' % hrv_window])
            img_bounds['east_bound'].append(hrv_bounds['%sEastColumnActual' % hrv_window])
            img_bounds['west_bound'].append(hrv_bounds['%sWestColumnActual' % hrv_window])

            # Data from the upper hrv window are only available in FES mode
            if not self._mda['is_full_disk']:
                break

        return img_bounds

    def _get_selected_img_bounds(self, dataset_id):
        """Get VISIR and HRV (if ROI) image boundaries from the SelectedRectangle information stored in the header."""
        sec15hd = self._header['15_SECONDARY_PRODUCT_HEADER']
        south_bound = int(sec15hd['SouthLineSelectedRectangle']['Value'])
        east_bound = int(sec15hd['EastColumnSelectedRectangle']['Value'])

        if dataset_id['name'] == 'HRV':
            nlines, ncolumns = self._get_hrv_img_shape()
            south_bound = self._convert_visir_bound_to_hrv(south_bound)
            east_bound = self._convert_visir_bound_to_hrv(east_bound)
        else:
            nlines, ncolumns = self._get_visir_img_shape()

        north_bound = south_bound + nlines - 1
        west_bound = east_bound + ncolumns - 1

        img_bounds = {'south_bound': [south_bound], 'north_bound': [north_bound],
                      'east_bound': [east_bound], 'west_bound': [west_bound]}

        return img_bounds

    def _get_hrv_img_shape(self):
        nlines = int(self._mda['hrv_number_of_lines'])
        ncolumns = int(self._mda['hrv_number_of_columns'])
        return nlines, ncolumns

    def _get_visir_img_shape(self):
        nlines = int(self._mda['number_of_lines'])
        ncolumns = int(self._mda['number_of_columns'])
        return nlines, ncolumns

    @staticmethod
    def _convert_visir_bound_to_hrv(bound):
        return 3 * bound - 2

    @staticmethod
    def _check_for_valid_bounds(img_bounds):
        len_img_bounds = [len(bound) for bound in img_bounds.values()]

        same_lengths = (len(set(len_img_bounds)) == 1)
        no_empty = (min(len_img_bounds) > 0)

        if not (same_lengths and no_empty):
            raise ValueError('Invalid image boundaries')


class Padder:
    """Padding of HRV, RSS and ROI data to full disk."""

    def __init__(self, dataset_id, img_bounds, is_full_disk):
        """Initialize the padder."""
        self._img_bounds = img_bounds
        self._is_full_disk = is_full_disk

        if dataset_id['name'] == 'HRV':
            self._final_shape = (HRV_NUM_LINES, HRV_NUM_COLUMNS)
        else:
            self._final_shape = (VISIR_NUM_LINES, VISIR_NUM_COLUMNS)

    def pad_data(self, dataset):
        """Pad data to full disk with empty pixels."""
        logger.debug('Padding data to full disk')

        data_list = []
        for south_bound, north_bound, east_bound, west_bound in zip(*self._img_bounds.values()):
            nlines = north_bound - south_bound + 1
            data = self._extract_data_to_pad(dataset, south_bound, north_bound)
            padded_data = pad_data_horizontally(data, (nlines, self._final_shape[1]), east_bound, west_bound)
            data_list.append(padded_data)

        padded_data = da.vstack(data_list)

        # If we're dealing with RSS or ROI data, we also need to pad vertically in order to form a full disk array
        if not self._is_full_disk:
            padded_data = pad_data_vertically(padded_data, self._final_shape, south_bound, north_bound)

        return xr.DataArray(padded_data, dims=('y', 'x'), attrs=dataset.attrs.copy())

    def _extract_data_to_pad(self, dataset, south_bound, north_bound):
        """Extract the data that shall be padded.

        In case of FES (HRV) data, 'dataset' contains data from twoseparate windows that
        are padded separately. Hence, we extract a subset of data.
        """
        if self._is_full_disk:
            data = dataset[south_bound - 1:north_bound, :].data
        else:
            data = dataset.data

        return data

    def _add_scanline_acq_time(self, dataset, dataset_id):
        """Add scanline acquisition time to the given dataset."""
        if dataset_id['name'] == 'HRV':
            tline = self._get_acq_time_hrv()
        else:
            tline = self._get_acq_time_visir(dataset_id)
        acq_time = get_cds_time(days=tline['Days'], msecs=tline['Milliseconds'])
        add_scanline_acq_time(dataset, acq_time)

    def _get_acq_time_hrv(self):
        """Get raw acquisition time for HRV channel.

        TODO: Duplicates code from get_dataset in order to avoid conflicts
              with #1438. Should be refactored once that is merged.
        """
        tline = self.dask_array['hrv']['acq_time']
        tline0 = tline[:, 0]
        tline1 = tline[:, 1]
        tline2 = tline[:, 2]
        return da.stack((tline0, tline1, tline2), axis=1).reshape(
            self.mda['hrv_number_of_lines']).compute()

    def _get_acq_time_visir(self, dataset_id):
        """Get raw acquisition time for VIS/IR channels.

        TODO: Duplicates code from get_dataset in order to avoid conflicts
              with #1438. Should be refactored once that is merged.
        """
        # Check if there is only 1 channel in the list as a change
        # is needed in the arrray assignment ie channl id is not present
        if len(self.mda['channel_list']) == 1:
            return self.dask_array['visir']['acq_time']
        i = self.mda['channel_list'].index(dataset_id['name'])
        return self.dask_array['visir']['acq_time'][:, i].compute()

    def _get_satpos(self):
        """Get actual satellite position in geodetic coordinates (WGS-84).

        Evaluate orbit polynomials at the start time of the scan.

        TODO: Factorize once #1457 is merged.

        Returns: Longitude [deg east], Latitude [deg north] and Altitude [m]
        """
        if self.satpos is None:
            a = self.mda['projection_parameters']['a']
            b = self.mda['projection_parameters']['b']
            time = self.start_time
            factory = SatelliteLocatorFactory(
                self.header['15_DATA_HEADER']['SatelliteStatus']['Orbit'][
                    'OrbitPolynomial']
            )
            sat_locator = factory.get_satellite_locator(time)
            try:
                lon, lat, alt = sat_locator.get_satpos_geodetic(time, a, b)
            except NoValidOrbitParams as err:
                logger.warning(err)
                lon = lat = alt = None

            # Cache results
            self.satpos = lon, lat, alt
        return self.satpos


def get_available_channels(header):
    """Get the available channels from the header information."""
    chlist_str = header['15_SECONDARY_PRODUCT_HEADER'][
        'SelectedBandIDs']['Value']
    retv = {}

    for idx, char in zip(range(12), chlist_str):
        retv[CHANNEL_NAMES[idx + 1]] = (char == 'X')

    return retv<|MERGE_RESOLUTION|>--- conflicted
+++ resolved
@@ -37,24 +37,16 @@
 from pyresample import geometry
 
 from satpy.readers.file_handlers import BaseFileHandler
-<<<<<<< HEAD
-from satpy.readers.eum_base import recarray2dict, time_cds_short
-from satpy.readers.seviri_base import (SEVIRICalibrationHandler,
-                                       CHANNEL_NAMES, CALIB, SATNUM,
-                                       dec10216, VISIR_NUM_COLUMNS,
-                                       VISIR_NUM_LINES, HRV_NUM_COLUMNS,
-                                       VIS_CHANNELS, add_scanline_acq_time,
-                                       get_cds_time, NoValidOrbitParams,
-                                       SatelliteLocatorFactory)
-=======
-from satpy.readers.eum_base import recarray2dict, get_service_mode
+from satpy.readers.eum_base import (
+    recarray2dict, get_service_mode, time_cds_short
+)
 from satpy.readers.seviri_base import (
     SEVIRICalibrationHandler, CHANNEL_NAMES, SATNUM, dec10216,
     VISIR_NUM_COLUMNS, VISIR_NUM_LINES, HRV_NUM_COLUMNS, HRV_NUM_LINES,
-    create_coef_dict, pad_data_horizontally,
-    pad_data_vertically
+    create_coef_dict, pad_data_horizontally, pad_data_vertically,
+    add_scanline_acq_time, get_cds_time, NoValidOrbitParams,
+    SatelliteLocatorFactory
 )
->>>>>>> d7fbbdf0
 from satpy.readers.seviri_l1b_native_hdr import (GSDTRecords, native_header,
                                                  native_trailer)
 from satpy.readers._geos_area import get_area_definition, get_geos_area_naming
@@ -437,51 +429,37 @@
         xarr = xr.DataArray(data, dims=['y', 'x']).where(data != 0).astype(np.float32)
 
         if xarr is None:
-<<<<<<< HEAD
-            dataset = None
-        else:
-            dataset = self.calibrate(xarr, dataset_id)
-            self._add_scanline_acq_time(dataset, dataset_id)
-            dataset.attrs['units'] = dataset_info['units']
-            dataset.attrs['wavelength'] = dataset_info['wavelength']
-            dataset.attrs['standard_name'] = dataset_info['standard_name']
-            dataset.attrs['platform_name'] = self.mda['platform_name']
-            dataset.attrs['sensor'] = 'seviri'
-            dataset.attrs['georef_offset_corrected'] = self.mda[
-                'offset_corrected']
-
-            # Orbital parameters
-            actual_lon, actual_lat, actual_alt = self._get_satpos()
-            orbital_parameters = {
-                'projection_longitude': self.mda['projection_parameters'][
-                    'ssp_longitude'],
-                'projection_latitude': 0.,
-                'projection_altitude': self.mda['projection_parameters']['h'],
-                'satellite_nominal_longitude': self.header['15_DATA_HEADER'][
-                    'SatelliteStatus']['SatelliteDefinition'][
-                    'NominalLongitude'],
-                'satellite_nominal_latitude': 0.0
-            }
-            if actual_lon is not None:
-                orbital_parameters.update({
-                    'satellite_actual_longitude': actual_lon,
-                    'satellite_actual_latitude': actual_lat,
-                    'satellite_actual_altitude': actual_alt
-                })
-            dataset.attrs['orbital_parameters'] = orbital_parameters
-=======
             return None
 
         dataset = self.calibrate(xarr, dataset_id)
+        self._add_scanline_acq_time(dataset, dataset_id)
         dataset.attrs['units'] = dataset_info['units']
         dataset.attrs['wavelength'] = dataset_info['wavelength']
         dataset.attrs['standard_name'] = dataset_info['standard_name']
         dataset.attrs['platform_name'] = self.mda['platform_name']
         dataset.attrs['sensor'] = 'seviri'
-        dataset.attrs['orbital_parameters'] = {
-            'projection_longitude': self.mda['projection_parameters']['ssp_longitude'],
+        dataset.attrs['georef_offset_corrected'] = self.mda[
+            'offset_corrected']
+
+        # Orbital parameters
+        actual_lon, actual_lat, actual_alt = self._get_satpos()
+        orbital_parameters = {
+            'projection_longitude': self.mda['projection_parameters'][
+                'ssp_longitude'],
             'projection_latitude': 0.,
-            'projection_altitude': self.mda['projection_parameters']['h']}
+            'projection_altitude': self.mda['projection_parameters']['h'],
+            'satellite_nominal_longitude': self.header['15_DATA_HEADER'][
+                'SatelliteStatus']['SatelliteDefinition'][
+                'NominalLongitude'],
+            'satellite_nominal_latitude': 0.0
+        }
+        if actual_lon is not None:
+            orbital_parameters.update({
+                'satellite_actual_longitude': actual_lon,
+                'satellite_actual_latitude': actual_lat,
+                'satellite_actual_altitude': actual_alt
+            })
+        dataset.attrs['orbital_parameters'] = orbital_parameters
 
         if self.fill_disk and not (dataset_id['name'] != 'HRV' and self.mda['is_full_disk']):
             padder = Padder(dataset_id,
@@ -489,7 +467,6 @@
                             self.mda['is_full_disk'])
             dataset = padder.pad_data(dataset)
 
->>>>>>> d7fbbdf0
         return dataset
 
     def _get_visir_channel(self, dataset_id):
@@ -559,142 +536,6 @@
             radiance_type=radiance_types[band_idx]
         )
 
-
-class ImageBoundaries:
-    """Collect image boundary information."""
-
-    def __init__(self, header, trailer, mda):
-        """Initialize the class."""
-        self._header = header
-        self._trailer = trailer
-        self._mda = mda
-
-    def get_img_bounds(self, dataset_id, is_roi):
-        """Get image line and column boundaries.
-
-        returns:
-            Dictionary with the four keys 'south_bound', 'north_bound', 'east_bound' and 'west_bound',
-            each containing a list of the respective line/column numbers of the image boundaries.
-
-        Lists (rather than scalars) are returned since the HRV data in FES mode contain data from two windows/areas.
-        """
-        if dataset_id['name'] == 'HRV' and not is_roi:
-            img_bounds = self._get_hrv_actual_img_bounds()
-        else:
-            img_bounds = self._get_selected_img_bounds(dataset_id)
-
-        self._check_for_valid_bounds(img_bounds)
-
-        return img_bounds
-
-    def _get_hrv_actual_img_bounds(self):
-        """Get HRV (if not ROI) image boundaries from the ActualL15CoverageHRV information stored in the trailer."""
-        hrv_bounds = self._trailer['15TRAILER']['ImageProductionStats']['ActualL15CoverageHRV']
-
-        img_bounds = {'south_bound': [], 'north_bound': [], 'east_bound': [], 'west_bound': []}
-        for hrv_window in ['Lower', 'Upper']:
-            img_bounds['south_bound'].append(hrv_bounds['%sSouthLineActual' % hrv_window])
-            img_bounds['north_bound'].append(hrv_bounds['%sNorthLineActual' % hrv_window])
-            img_bounds['east_bound'].append(hrv_bounds['%sEastColumnActual' % hrv_window])
-            img_bounds['west_bound'].append(hrv_bounds['%sWestColumnActual' % hrv_window])
-
-            # Data from the upper hrv window are only available in FES mode
-            if not self._mda['is_full_disk']:
-                break
-
-        return img_bounds
-
-    def _get_selected_img_bounds(self, dataset_id):
-        """Get VISIR and HRV (if ROI) image boundaries from the SelectedRectangle information stored in the header."""
-        sec15hd = self._header['15_SECONDARY_PRODUCT_HEADER']
-        south_bound = int(sec15hd['SouthLineSelectedRectangle']['Value'])
-        east_bound = int(sec15hd['EastColumnSelectedRectangle']['Value'])
-
-        if dataset_id['name'] == 'HRV':
-            nlines, ncolumns = self._get_hrv_img_shape()
-            south_bound = self._convert_visir_bound_to_hrv(south_bound)
-            east_bound = self._convert_visir_bound_to_hrv(east_bound)
-        else:
-            nlines, ncolumns = self._get_visir_img_shape()
-
-        north_bound = south_bound + nlines - 1
-        west_bound = east_bound + ncolumns - 1
-
-        img_bounds = {'south_bound': [south_bound], 'north_bound': [north_bound],
-                      'east_bound': [east_bound], 'west_bound': [west_bound]}
-
-        return img_bounds
-
-    def _get_hrv_img_shape(self):
-        nlines = int(self._mda['hrv_number_of_lines'])
-        ncolumns = int(self._mda['hrv_number_of_columns'])
-        return nlines, ncolumns
-
-    def _get_visir_img_shape(self):
-        nlines = int(self._mda['number_of_lines'])
-        ncolumns = int(self._mda['number_of_columns'])
-        return nlines, ncolumns
-
-    @staticmethod
-    def _convert_visir_bound_to_hrv(bound):
-        return 3 * bound - 2
-
-    @staticmethod
-    def _check_for_valid_bounds(img_bounds):
-        len_img_bounds = [len(bound) for bound in img_bounds.values()]
-
-        same_lengths = (len(set(len_img_bounds)) == 1)
-        no_empty = (min(len_img_bounds) > 0)
-
-        if not (same_lengths and no_empty):
-            raise ValueError('Invalid image boundaries')
-
-
-class Padder:
-    """Padding of HRV, RSS and ROI data to full disk."""
-
-    def __init__(self, dataset_id, img_bounds, is_full_disk):
-        """Initialize the padder."""
-        self._img_bounds = img_bounds
-        self._is_full_disk = is_full_disk
-
-        if dataset_id['name'] == 'HRV':
-            self._final_shape = (HRV_NUM_LINES, HRV_NUM_COLUMNS)
-        else:
-            self._final_shape = (VISIR_NUM_LINES, VISIR_NUM_COLUMNS)
-
-    def pad_data(self, dataset):
-        """Pad data to full disk with empty pixels."""
-        logger.debug('Padding data to full disk')
-
-        data_list = []
-        for south_bound, north_bound, east_bound, west_bound in zip(*self._img_bounds.values()):
-            nlines = north_bound - south_bound + 1
-            data = self._extract_data_to_pad(dataset, south_bound, north_bound)
-            padded_data = pad_data_horizontally(data, (nlines, self._final_shape[1]), east_bound, west_bound)
-            data_list.append(padded_data)
-
-        padded_data = da.vstack(data_list)
-
-        # If we're dealing with RSS or ROI data, we also need to pad vertically in order to form a full disk array
-        if not self._is_full_disk:
-            padded_data = pad_data_vertically(padded_data, self._final_shape, south_bound, north_bound)
-
-        return xr.DataArray(padded_data, dims=('y', 'x'), attrs=dataset.attrs.copy())
-
-    def _extract_data_to_pad(self, dataset, south_bound, north_bound):
-        """Extract the data that shall be padded.
-
-        In case of FES (HRV) data, 'dataset' contains data from twoseparate windows that
-        are padded separately. Hence, we extract a subset of data.
-        """
-        if self._is_full_disk:
-            data = dataset[south_bound - 1:north_bound, :].data
-        else:
-            data = dataset.data
-
-        return data
-
     def _add_scanline_acq_time(self, dataset, dataset_id):
         """Add scanline acquisition time to the given dataset."""
         if dataset_id['name'] == 'HRV':
@@ -759,6 +600,142 @@
         return self.satpos
 
 
+class ImageBoundaries:
+    """Collect image boundary information."""
+
+    def __init__(self, header, trailer, mda):
+        """Initialize the class."""
+        self._header = header
+        self._trailer = trailer
+        self._mda = mda
+
+    def get_img_bounds(self, dataset_id, is_roi):
+        """Get image line and column boundaries.
+
+        returns:
+            Dictionary with the four keys 'south_bound', 'north_bound', 'east_bound' and 'west_bound',
+            each containing a list of the respective line/column numbers of the image boundaries.
+
+        Lists (rather than scalars) are returned since the HRV data in FES mode contain data from two windows/areas.
+        """
+        if dataset_id['name'] == 'HRV' and not is_roi:
+            img_bounds = self._get_hrv_actual_img_bounds()
+        else:
+            img_bounds = self._get_selected_img_bounds(dataset_id)
+
+        self._check_for_valid_bounds(img_bounds)
+
+        return img_bounds
+
+    def _get_hrv_actual_img_bounds(self):
+        """Get HRV (if not ROI) image boundaries from the ActualL15CoverageHRV information stored in the trailer."""
+        hrv_bounds = self._trailer['15TRAILER']['ImageProductionStats']['ActualL15CoverageHRV']
+
+        img_bounds = {'south_bound': [], 'north_bound': [], 'east_bound': [], 'west_bound': []}
+        for hrv_window in ['Lower', 'Upper']:
+            img_bounds['south_bound'].append(hrv_bounds['%sSouthLineActual' % hrv_window])
+            img_bounds['north_bound'].append(hrv_bounds['%sNorthLineActual' % hrv_window])
+            img_bounds['east_bound'].append(hrv_bounds['%sEastColumnActual' % hrv_window])
+            img_bounds['west_bound'].append(hrv_bounds['%sWestColumnActual' % hrv_window])
+
+            # Data from the upper hrv window are only available in FES mode
+            if not self._mda['is_full_disk']:
+                break
+
+        return img_bounds
+
+    def _get_selected_img_bounds(self, dataset_id):
+        """Get VISIR and HRV (if ROI) image boundaries from the SelectedRectangle information stored in the header."""
+        sec15hd = self._header['15_SECONDARY_PRODUCT_HEADER']
+        south_bound = int(sec15hd['SouthLineSelectedRectangle']['Value'])
+        east_bound = int(sec15hd['EastColumnSelectedRectangle']['Value'])
+
+        if dataset_id['name'] == 'HRV':
+            nlines, ncolumns = self._get_hrv_img_shape()
+            south_bound = self._convert_visir_bound_to_hrv(south_bound)
+            east_bound = self._convert_visir_bound_to_hrv(east_bound)
+        else:
+            nlines, ncolumns = self._get_visir_img_shape()
+
+        north_bound = south_bound + nlines - 1
+        west_bound = east_bound + ncolumns - 1
+
+        img_bounds = {'south_bound': [south_bound], 'north_bound': [north_bound],
+                      'east_bound': [east_bound], 'west_bound': [west_bound]}
+
+        return img_bounds
+
+    def _get_hrv_img_shape(self):
+        nlines = int(self._mda['hrv_number_of_lines'])
+        ncolumns = int(self._mda['hrv_number_of_columns'])
+        return nlines, ncolumns
+
+    def _get_visir_img_shape(self):
+        nlines = int(self._mda['number_of_lines'])
+        ncolumns = int(self._mda['number_of_columns'])
+        return nlines, ncolumns
+
+    @staticmethod
+    def _convert_visir_bound_to_hrv(bound):
+        return 3 * bound - 2
+
+    @staticmethod
+    def _check_for_valid_bounds(img_bounds):
+        len_img_bounds = [len(bound) for bound in img_bounds.values()]
+
+        same_lengths = (len(set(len_img_bounds)) == 1)
+        no_empty = (min(len_img_bounds) > 0)
+
+        if not (same_lengths and no_empty):
+            raise ValueError('Invalid image boundaries')
+
+
+class Padder:
+    """Padding of HRV, RSS and ROI data to full disk."""
+
+    def __init__(self, dataset_id, img_bounds, is_full_disk):
+        """Initialize the padder."""
+        self._img_bounds = img_bounds
+        self._is_full_disk = is_full_disk
+
+        if dataset_id['name'] == 'HRV':
+            self._final_shape = (HRV_NUM_LINES, HRV_NUM_COLUMNS)
+        else:
+            self._final_shape = (VISIR_NUM_LINES, VISIR_NUM_COLUMNS)
+
+    def pad_data(self, dataset):
+        """Pad data to full disk with empty pixels."""
+        logger.debug('Padding data to full disk')
+
+        data_list = []
+        for south_bound, north_bound, east_bound, west_bound in zip(*self._img_bounds.values()):
+            nlines = north_bound - south_bound + 1
+            data = self._extract_data_to_pad(dataset, south_bound, north_bound)
+            padded_data = pad_data_horizontally(data, (nlines, self._final_shape[1]), east_bound, west_bound)
+            data_list.append(padded_data)
+
+        padded_data = da.vstack(data_list)
+
+        # If we're dealing with RSS or ROI data, we also need to pad vertically in order to form a full disk array
+        if not self._is_full_disk:
+            padded_data = pad_data_vertically(padded_data, self._final_shape, south_bound, north_bound)
+
+        return xr.DataArray(padded_data, dims=('y', 'x'), attrs=dataset.attrs.copy())
+
+    def _extract_data_to_pad(self, dataset, south_bound, north_bound):
+        """Extract the data that shall be padded.
+
+        In case of FES (HRV) data, 'dataset' contains data from twoseparate windows that
+        are padded separately. Hence, we extract a subset of data.
+        """
+        if self._is_full_disk:
+            data = dataset[south_bound - 1:north_bound, :].data
+        else:
+            data = dataset.data
+
+        return data
+
+
 def get_available_channels(header):
     """Get the available channels from the header information."""
     chlist_str = header['15_SECONDARY_PRODUCT_HEADER'][
